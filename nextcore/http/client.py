--- conflicted
+++ resolved
@@ -313,58 +313,9 @@
                 logger.debug("Response status: %s", response.status)
                 await self.dispatcher.dispatch("request_response", response)
 
-<<<<<<< HEAD
-                # Handle ratelimit errors
-                if response.status == 429:
-                    # Cloudflare ban check
-                    if "via" not in response.headers:
-                        raise CloudflareBanError()
-
-                    scope = response.headers["X-RateLimit-Scope"]
-                    if scope == "global":
-                        # Global rate-limit handling
-                        # We use retry_after from the body instead of the headers as they have more precision than the headers.
-                        data = await response.json()
-                        retry_after = data["retry_after"]
-
-                        # Notify the global rate-limiter.
-                        ratelimit_storage.global_rate_limiter.update(retry_after)
-                    elif scope == "user":
-                        # Failure in Bucket or clustering?
-                        logger.warning(
-                            "Ratelimit exceeded on bucket %s! Retry after: %s. Bucket state: %s",
-                            route.bucket,
-                            response.headers["X-RateLimit-Retry-After"],
-                            bucket,
-                        )
-                    elif scope == "shared":
-                        # Resource is shared between multiple users.
-                        # This can't be avoided however it doesnt count towards your ban limit so nothing to do here.
-
-                        logger.info("Ratelimit exceeded on bucket %s.", route.bucket)
-                    else:
-                        # Well shit... Lets try again and hope for the best.
-                        logger.warning("Unknown ratelimit scope %s received. Maybe try updating?", scope)
-                elif response.status >= 300:
-                    error = await response.json()
-                    if response.status == 400:
-                        raise BadRequestError(error, response)
-                    if response.status == 401:
-                        raise UnauthorizedError(error, response)
-                    if response.status == 403:
-                        raise ForbiddenError(error, response)
-                    if response.status == 404:
-                        raise NotFoundError(error, response)
-                    if response.status >= 500:
-                        raise InternalServerError(error, response)
-                    raise HTTPRequestStatusError(error, response)
-                else:
-                    # Should be in 0-200 range
-=======
                 # Response handling
                 if response.status < 300:
                     # Ok!
->>>>>>> 21dbe291
                     return response
 
                 await self._handle_response_error(route, response, ratelimit_storage)
